--- conflicted
+++ resolved
@@ -9,10 +9,6 @@
 from forte.data.io_utils import dataset_path_iterator
 from forte.data.readers.base_reader import PackReader
 from forte.data.ontology import conll03_ontology
-<<<<<<< HEAD
-from forte.data.readers.base_reader import PackReader
-=======
->>>>>>> 7772aefc
 
 __all__ = [
     "CoNLL03Reader"
@@ -20,19 +16,8 @@
 
 
 class CoNLL03Reader(PackReader):
-<<<<<<< HEAD
-    """:class:`CoNLL03Reader` is designed to read in the CoNLL03-NER dataset.
-
-    Args:
-        lazy (bool, optional): The reading strategy used when reading a
-            dataset containing multiple documents. If this is true,
-            ``iter()`` will return an object whose ``__iter__``
-            method reloads the dataset each time it's called. Otherwise,
-            ``iter()`` returns a list.
-=======
     """
     :class:`CoNLL03Reader` is designed to read in the CoNLL03-NER dataset.
->>>>>>> 7772aefc
     """
 
     def __init__(self):
@@ -114,8 +99,6 @@
                 sentence_cnt += 1
                 has_rows = False
 
-<<<<<<< HEAD
-=======
         if has_rows:
             # Add the last sentence if exists.
             sent = self._ontology.Sentence(  # type: ignore
@@ -124,7 +107,6 @@
             sentence_cnt += 1
             pack.add_or_get_entry(sent)
 
->>>>>>> 7772aefc
         document = self._ontology.Document(pack, 0, len(text))  # type: ignore
         pack.add_or_get_entry(document)
 
