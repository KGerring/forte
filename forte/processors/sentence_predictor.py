<<<<<<< HEAD
from nltk.tokenize import sent_tokenize

=======
>>>>>>> 7772aefc
from forte.data import DataPack
from forte.data.ontology import base_ontology
from forte.processors.base import PackProcessor, ProcessInfo

__all__ = [
    "PeriodSentenceSegmenter"
]


<<<<<<< HEAD
class NLTKSentenceSegmenter(PackProcessor):

    def __init__(self):
        super().__init__()
        self._ontology = base_ontology

    def _define_input_info(self) -> ProcessInfo:
        input_info: ProcessInfo = {
            self._ontology.Document: ["span"]
        }
        return input_info

    def _define_output_info(self) -> ProcessInfo:
        output_info: ProcessInfo = {
            self._ontology.Sentence: ["span"]
        }
        return output_info

    def _process(self, input_pack: DataPack):
        text = input_pack.text
        end_pos = 0
        paragraphs = [p for p in text.split('\n') if p]
        for paragraph in paragraphs:
            sentences = sent_tokenize(paragraph)
            for sentence_text in sentences:
                begin_pos = text.find(sentence_text, end_pos)
                end_pos = begin_pos + len(sentence_text)
                sentence_entry = self._ontology.Sentence(
                    input_pack, begin_pos, end_pos)
                input_pack.add_or_get_entry(sentence_entry)


=======
>>>>>>> 7772aefc
class PeriodSentenceSegmenter(PackProcessor):
    """
    A dummy sentence segmenter which segments sentence only based on periods.
    Used for unit tests.
    """

    def __init__(self):
        super().__init__()
        self._ontology = base_ontology

    def _define_input_info(self) -> ProcessInfo:
        input_info: ProcessInfo = {
            self._ontology.Document: ["span"]
        }
        return input_info

    def _define_output_info(self) -> ProcessInfo:
        output_info: ProcessInfo = {
            self._ontology.Sentence: ["span"]
        }
        return output_info

    def _process(self, input_pack: DataPack):
        text = input_pack.text

        begin_pos = 0
        while begin_pos < len(text):
            end_pos = min(text.find('.', begin_pos))
            if end_pos == -1:
                end_pos = len(text) - 1
            sentence_entry = self._ontology.Sentence(
                input_pack, begin_pos, end_pos + 1)
            input_pack.add_or_get_entry(sentence_entry)

            begin_pos = end_pos + 1
            while begin_pos < len(text) and text[begin_pos] == " ":
                begin_pos += 1<|MERGE_RESOLUTION|>--- conflicted
+++ resolved
@@ -1,8 +1,3 @@
-<<<<<<< HEAD
-from nltk.tokenize import sent_tokenize
-
-=======
->>>>>>> 7772aefc
 from forte.data import DataPack
 from forte.data.ontology import base_ontology
 from forte.processors.base import PackProcessor, ProcessInfo
@@ -12,41 +7,6 @@
 ]
 
 
-<<<<<<< HEAD
-class NLTKSentenceSegmenter(PackProcessor):
-
-    def __init__(self):
-        super().__init__()
-        self._ontology = base_ontology
-
-    def _define_input_info(self) -> ProcessInfo:
-        input_info: ProcessInfo = {
-            self._ontology.Document: ["span"]
-        }
-        return input_info
-
-    def _define_output_info(self) -> ProcessInfo:
-        output_info: ProcessInfo = {
-            self._ontology.Sentence: ["span"]
-        }
-        return output_info
-
-    def _process(self, input_pack: DataPack):
-        text = input_pack.text
-        end_pos = 0
-        paragraphs = [p for p in text.split('\n') if p]
-        for paragraph in paragraphs:
-            sentences = sent_tokenize(paragraph)
-            for sentence_text in sentences:
-                begin_pos = text.find(sentence_text, end_pos)
-                end_pos = begin_pos + len(sentence_text)
-                sentence_entry = self._ontology.Sentence(
-                    input_pack, begin_pos, end_pos)
-                input_pack.add_or_get_entry(sentence_entry)
-
-
-=======
->>>>>>> 7772aefc
 class PeriodSentenceSegmenter(PackProcessor):
     """
     A dummy sentence segmenter which segments sentence only based on periods.
