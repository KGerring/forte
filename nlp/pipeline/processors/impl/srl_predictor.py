--- conflicted
+++ resolved
@@ -36,25 +36,9 @@
         self.define_output_info()
 
         self.context_type = "sentence"
-<<<<<<< HEAD
 
         self.batch_size = 4
         self.batcher = self.initialize_batcher()
-=======
-        self.input_info = {
-            base_ontology.Token: [],
-        }
-        self.output_info = {
-            self.ontology.PredicateMention:
-                ["pred_type", "span"],
-            self.ontology.PredicateArgument: ["span"],
-            self.ontology.PredicateLink:
-                ["parent", "child", "arg_type"],
-
-        }
-
-        self.batch_size = 4
->>>>>>> 3915680e
 
         self.device = torch.device(
             torch.cuda.current_device() if torch.cuda.is_available() else 'cpu')
@@ -81,7 +65,6 @@
             map_location=self.device))
         self.model.eval()
 
-<<<<<<< HEAD
     def define_input_info(self):
         self.input_info = {
             base_ontology.Token: [],
@@ -97,11 +80,6 @@
 
         }
 
-    def initialize(self, resource: Resources):
-        raise NotImplementedError
-
-=======
->>>>>>> 3915680e
     def predict(self, data_batch: Dict) -> Dict[str, List[Prediction]]:
         text: List[List[str]] = [
             sentence.tolist() for sentence in data_batch["Token"]["text"]]
