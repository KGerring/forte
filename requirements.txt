deprecation
sortedcontainers
numpy
jsonpickle
torch
pyyaml
<<<<<<< HEAD
texar_pytorch
=======
allennlp
>>>>>>> 7772aefc
<|MERGE_RESOLUTION|>--- conflicted
+++ resolved
@@ -4,8 +4,4 @@
 jsonpickle
 torch
 pyyaml
-<<<<<<< HEAD
-texar_pytorch
-=======
-allennlp
->>>>>>> 7772aefc
+allennlp